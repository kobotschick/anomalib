"""Visualizer Callback."""
from pathlib import Path
from typing import Any, List, Optional
from warnings import warn

import pytorch_lightning as pl
from pytorch_lightning import Callback, Trainer
from pytorch_lightning.utilities.types import STEP_OUTPUT
from skimage.segmentation import mark_boundaries

from anomalib.core.model import AnomalibModule
from anomalib.data.transforms import Denormalize
<<<<<<< HEAD
from anomalib.loggers import AVAILABLE_LOGGERS
=======
from anomalib.loggers.wandb import AnomalibWandbLogger
>>>>>>> 2bae059c
from anomalib.utils.post_process import compute_mask, superimpose_anomaly_map
from anomalib.utils.visualizer import Visualizer


class VisualizerCallback(Callback):
    """Callback that visualizes the inference results of a model.

    The callback generates a figure showing the original image,
    the ground truth segmentation mask, the predicted error heat map,
    and the predicted segmentation mask.

<<<<<<< HEAD
    To save the images to the filesystem, add the 'local' keyword to
    the ``self.loggers`` parameter in the config.yaml file.
    """

    def __init__(self, loggers: List[str]):
        """Visualizer callback."""
        self.loggers = loggers
=======
    To save the images to the filesystem, add the 'local' keyword to the `project.log_images_to` parameter in the
    config.yaml file.
    """

    def __init__(self, inputs_are_normalized: bool = True):
        """Visualizer callback."""
        self.inputs_are_normalized = inputs_are_normalized
>>>>>>> 2bae059c

    def _add_images(
        self,
        visualizer: Visualizer,
        trainer: Trainer,
        module: AnomalibModule,
        filename: Path,
    ):
        """Save image to logger/local storage.

        Saves the image in `visualizer.figure` to the respective loggers and local storage if specified in
        `log_images_to` in `config.yaml` of the models.

        Args:
            visualizer (Visualizer): Visualizer object from which the `figure` is saved/logged.
            module (AnomalyModule): Anomaly module which holds reference to `hparams` and `logger`.
            filename (Path): Path of the input image. This name is used as name for the generated image.
        """

        # store current logger type as a string
        logger_type = type(module.logger).__name__.lower()

        # save image to respective logger
        for logger in self.loggers:
            if logger in AVAILABLE_LOGGERS:
                # check if logger object is same as the requested object
                if logger in logger_type and module.logger is not None:
                    module.logger.add_image(
                        image=visualizer.figure,
                        name=filename.parent.name + "_" + filename.name,
                        global_step=module.global_step,
                    )
                else:
                    warn(
                        f"Requested {logger} logging but logger object is of type: {type(module.logger)}."
                        f" Skipping logging to {logger}"
                    )

        if "local" in self.loggers:
            if trainer.log_dir:
                visualizer.save(Path(trainer.default_root_dir) / "images" / filename.parent.name / filename.name)
            else:
                raise ValueError("trainer.log_dir does not exist to save the results.")

    def on_test_batch_end(
        self,
        trainer: pl.Trainer,
        pl_module: pl.LightningModule,
        outputs: Optional[STEP_OUTPUT],
        _batch: Any,
        _batch_idx: int,
        _dataloader_idx: int,
    ) -> None:
        """Log images at the end of every batch.

        Args:
            trainer (Trainer): Pytorch lightning trainer object (unused).
            pl_module (LightningModule): Lightning modules derived from BaseAnomalyLightning object as
            currently only they support logging images.
            outputs (Dict[str, Any]): Outputs of the current test step.
            _batch (Any): Input batch of the current test step (unused).
            _batch_idx (int): Index of the current test batch (unused).
            _dataloader_idx (int): Index of the dataloader that yielded the current batch (unused).
        """
        assert outputs is not None

        if self.inputs_are_normalized:
            normalize = False  # anomaly maps are already normalized
        else:
            normalize = True  # raw anomaly maps. Still need to normalize
        threshold = pl_module.pixel_metrics.F1.threshold

        for (filename, image, true_mask, anomaly_map) in zip(
            outputs["image_path"], outputs["image"], outputs["mask"], outputs["anomaly_maps"]
        ):
            image = Denormalize()(image.cpu())
            true_mask = true_mask.cpu().numpy()
            anomaly_map = anomaly_map.cpu().numpy()

            heat_map = superimpose_anomaly_map(anomaly_map, image, normalize=normalize)
            pred_mask = compute_mask(anomaly_map, threshold)
            vis_img = mark_boundaries(image, pred_mask, color=(1, 0, 0), mode="thick")

            visualizer = Visualizer(num_rows=1, num_cols=5, figure_size=(12, 3))
            visualizer.add_image(image=image, title="Image")
            visualizer.add_image(image=true_mask, color_map="gray", title="Ground Truth")
            visualizer.add_image(image=heat_map, title="Predicted Heat Map")
            visualizer.add_image(image=pred_mask, color_map="gray", title="Predicted Mask")
            visualizer.add_image(image=vis_img, title="Segmentation Result")
<<<<<<< HEAD
            self._add_images(visualizer, trainer, pl_module, Path(filename))
            visualizer.close()
=======
            self._add_images(visualizer, pl_module, Path(filename))
            visualizer.close()

    def on_test_end(self, _trainer: pl.Trainer, pl_module: pl.LightningModule) -> None:
        """Sync logs.

        Currently only ``AnomalibWandbLogger`` is called from this method. This is because logging as a single batch
        ensures that all images appear as part of the same step.

        Args:
            _trainer (pl.Trainer): Pytorch Lightning trainer (unused)
            pl_module (pl.LightningModule): Anomaly module
        """
        if pl_module.logger is not None and isinstance(pl_module.logger, AnomalibWandbLogger):
            pl_module.logger.save()
>>>>>>> 2bae059c
<|MERGE_RESOLUTION|>--- conflicted
+++ resolved
@@ -10,11 +10,8 @@
 
 from anomalib.core.model import AnomalibModule
 from anomalib.data.transforms import Denormalize
-<<<<<<< HEAD
 from anomalib.loggers import AVAILABLE_LOGGERS
-=======
 from anomalib.loggers.wandb import AnomalibWandbLogger
->>>>>>> 2bae059c
 from anomalib.utils.post_process import compute_mask, superimpose_anomaly_map
 from anomalib.utils.visualizer import Visualizer
 
@@ -26,23 +23,14 @@
     the ground truth segmentation mask, the predicted error heat map,
     and the predicted segmentation mask.
 
-<<<<<<< HEAD
-    To save the images to the filesystem, add the 'local' keyword to
-    the ``self.loggers`` parameter in the config.yaml file.
-    """
-
-    def __init__(self, loggers: List[str]):
-        """Visualizer callback."""
-        self.loggers = loggers
-=======
     To save the images to the filesystem, add the 'local' keyword to the `project.log_images_to` parameter in the
     config.yaml file.
     """
 
-    def __init__(self, inputs_are_normalized: bool = True):
+    def __init__(self, loggers: List[str], inputs_are_normalized: bool = True):
         """Visualizer callback."""
+        self.loggers = loggers
         self.inputs_are_normalized = inputs_are_normalized
->>>>>>> 2bae059c
 
     def _add_images(
         self,
@@ -58,6 +46,7 @@
 
         Args:
             visualizer (Visualizer): Visualizer object from which the `figure` is saved/logged.
+            trainer (Trainer): PL Trainer object.
             module (AnomalyModule): Anomaly module which holds reference to `hparams` and `logger`.
             filename (Path): Path of the input image. This name is used as name for the generated image.
         """
@@ -132,11 +121,7 @@
             visualizer.add_image(image=heat_map, title="Predicted Heat Map")
             visualizer.add_image(image=pred_mask, color_map="gray", title="Predicted Mask")
             visualizer.add_image(image=vis_img, title="Segmentation Result")
-<<<<<<< HEAD
             self._add_images(visualizer, trainer, pl_module, Path(filename))
-            visualizer.close()
-=======
-            self._add_images(visualizer, pl_module, Path(filename))
             visualizer.close()
 
     def on_test_end(self, _trainer: pl.Trainer, pl_module: pl.LightningModule) -> None:
@@ -150,5 +135,4 @@
             pl_module (pl.LightningModule): Anomaly module
         """
         if pl_module.logger is not None and isinstance(pl_module.logger, AnomalibWandbLogger):
-            pl_module.logger.save()
->>>>>>> 2bae059c
+            pl_module.logger.save()