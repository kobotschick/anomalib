"""Load Anomaly Model."""

# Copyright (C) 2020 Intel Corporation
#
# Licensed under the Apache License, Version 2.0 (the "License");
# you may not use this file except in compliance with the License.
# You may obtain a copy of the License at
#
# http://www.apache.org/licenses/LICENSE-2.0
#
# Unless required by applicable law or agreed to in writing,
# software distributed under the License is distributed on an "AS IS" BASIS,
# WITHOUT WARRANTIES OR CONDITIONS OF ANY KIND, either express or implied.
# See the License for the specific language governing permissions
# and limitations under the License.

import os
from importlib import import_module
from typing import List, Union

from omegaconf import DictConfig, ListConfig
from torch import load

from anomalib.models.components import AnomalyModule

# TODO(AlexanderDokuchaev): Workaround of wrapping by NNCF.
#                           Can't not wrap `spatial_softmax2d` if use import_module.
from anomalib.models.padim.model import PadimLightning  # noqa: F401


def get_model(config: Union[DictConfig, ListConfig]) -> AnomalyModule:
    """Load model from the configuration file.

    Works only when the convention for model naming is followed.

    The convention for writing model classes is
    `anomalib.models.<model_name>.model.<Model_name>Lightning`
    `anomalib.models.stfpm.model.StfpmLightning`

    and for OpenVINO
    `anomalib.models.<model-name>.model.<Model_name>OpenVINO`
    `anomalib.models.stfpm.model.StfpmOpenVINO`

    Args:
        config (Union[DictConfig, ListConfig]): Config.yaml loaded using OmegaConf

    Raises:
        ValueError: If unsupported model is passed

    Returns:
        AnomalyModule: Anomaly Model
    """
    openvino_model_list: List[str] = ["stfpm"]
<<<<<<< HEAD
    torch_model_list: List[str] = ["padim", "stfpm", "dfkde", "dfm", "patchcore", "cflow", "ganomaly"]
=======
    torch_model_list: List[str] = ["padim", "stfpm", "dfkde", "dfm", "patchcore", "cflow", "fastflow"]
>>>>>>> d0ce4913
    model: AnomalyModule

    if config.openvino:
        if config.model.name in openvino_model_list:
            module = import_module(f"anomalib.models.{config.model.name}.model")
            model = getattr(module, f"{config.model.name.capitalize()}OpenVINO")
        else:
            raise ValueError(f"Unknown model {config.model.name} for OpenVINO model!")
    else:
        if config.model.name in torch_model_list:
            module = import_module(f"anomalib.models.{config.model.name}.model")
            model = getattr(module, f"{config.model.name.capitalize()}Lightning")
        else:
            raise ValueError(f"Unknown model {config.model.name}!")

    model = model(config)

    if "init_weights" in config.keys() and config.init_weights:
        model.load_state_dict(load(os.path.join(config.project.path, config.init_weights))["state_dict"], strict=False)

    return model<|MERGE_RESOLUTION|>--- conflicted
+++ resolved
@@ -51,11 +51,7 @@
         AnomalyModule: Anomaly Model
     """
     openvino_model_list: List[str] = ["stfpm"]
-<<<<<<< HEAD
-    torch_model_list: List[str] = ["padim", "stfpm", "dfkde", "dfm", "patchcore", "cflow", "ganomaly"]
-=======
-    torch_model_list: List[str] = ["padim", "stfpm", "dfkde", "dfm", "patchcore", "cflow", "fastflow"]
->>>>>>> d0ce4913
+    torch_model_list: List[str] = ["padim", "stfpm", "dfkde", "dfm", "patchcore", "cflow", "ganomaly", "fastflow"]
     model: AnomalyModule
 
     if config.openvino:
