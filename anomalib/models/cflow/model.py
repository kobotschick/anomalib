"""CFLOW: Real-Time  Unsupervised Anomaly Detection via Conditional Normalizing Flows.

https://arxiv.org/pdf/2107.12571v1.pdf
"""

# Copyright (C) 2020 Intel Corporation
#
# Licensed under the Apache License, Version 2.0 (the "License");
# you may not use this file except in compliance with the License.
# You may obtain a copy of the License at
#
# http://www.apache.org/licenses/LICENSE-2.0
#
# Unless required by applicable law or agreed to in writing,
# software distributed under the License is distributed on an "AS IS" BASIS,
# WITHOUT WARRANTIES OR CONDITIONS OF ANY KIND, either express or implied.
# See the License for the specific language governing permissions
# and limitations under the License.

from typing import List, Tuple, Union, cast

import einops
import numpy as np
import torch
import torch.nn.functional as F
import torchvision
from omegaconf import DictConfig, ListConfig
from pytorch_lightning.callbacks import EarlyStopping
from torch import Tensor, nn, optim

from anomalib.models.cflow.backbone import cflow_head, positional_encoding_2d
from anomalib.models.components import AnomalyModule, FeatureExtractor

__all__ = ["AnomalyMapGenerator", "CflowModel", "CflowLightning"]


def get_logp(dim_feature_vector: int, p_u: torch.Tensor, logdet_j: torch.Tensor) -> torch.Tensor:
    """Returns the log likelihood estimation.

    Args:
        dim_feature_vector (int): Dimensions of the condition vector
        p_u (torch.Tensor): Random variable u
        logdet_j (torch.Tensor): log of determinant of jacobian returned from the invertable decoder

    Returns:
        torch.Tensor: Log probability
    """
    ln_sqrt_2pi = -np.log(np.sqrt(2 * np.pi))  # ln(sqrt(2*pi))
    logp = dim_feature_vector * ln_sqrt_2pi - 0.5 * torch.sum(p_u**2, 1) + logdet_j
    return logp


class AnomalyMapGenerator:
    """Generate Anomaly Heatmap."""

    def __init__(
        self,
        image_size: Union[ListConfig, Tuple],
        pool_layers: List[str],
    ):
        self.distance = torch.nn.PairwiseDistance(p=2, keepdim=True)
        self.image_size = image_size if isinstance(image_size, tuple) else tuple(image_size)
        self.pool_layers: List[str] = pool_layers

    def compute_anomaly_map(
        self, distribution: Union[List[Tensor], List[List]], height: List[int], width: List[int]
    ) -> Tensor:
        """Compute the layer map based on likelihood estimation.

        Args:
          distribution: Probability distribution for each decoder block
          height: blocks height
          width: blocks width

        Returns:
          Final Anomaly Map

        """

        test_map: List[Tensor] = []
        for layer_idx in range(len(self.pool_layers)):
            test_norm = torch.tensor(distribution[layer_idx], dtype=torch.double)  # pylint: disable=not-callable
            test_norm -= torch.max(test_norm)  # normalize likelihoods to (-Inf:0] by subtracting a constant
            test_prob = torch.exp(test_norm)  # convert to probs in range [0:1]
            test_mask = test_prob.reshape(-1, height[layer_idx], width[layer_idx])
            # upsample
            test_map.append(
                F.interpolate(
                    test_mask.unsqueeze(1), size=self.image_size, mode="bilinear", align_corners=True
                ).squeeze()
            )
        # score aggregation
        score_map = torch.zeros_like(test_map[0])
        for layer_idx in range(len(self.pool_layers)):
            score_map += test_map[layer_idx]
        score_mask = score_map
        # invert probs to anomaly scores
        anomaly_map = score_mask.max() - score_mask

        return anomaly_map

    def __call__(self, **kwargs: Union[List[Tensor], List[int], List[List]]) -> Tensor:
        """Returns anomaly_map.

        Expects `distribution`, `height` and 'width' keywords to be passed explicitly

        Example
        >>> anomaly_map_generator = AnomalyMapGenerator(image_size=tuple(hparams.model.input_size),
        >>>        pool_layers=pool_layers)
        >>> output = self.anomaly_map_generator(distribution=dist, height=height, width=width)

        Raises:
            ValueError: `distribution`, `height` and 'width' keys are not found

        Returns:
            torch.Tensor: anomaly map
        """
        if not ("distribution" in kwargs and "height" in kwargs and "width" in kwargs):
            raise KeyError(f"Expected keys `distribution`, `height` and `width`. Found {kwargs.keys()}")

        # placate mypy
        distribution: List[Tensor] = cast(List[Tensor], kwargs["distribution"])
        height: List[int] = cast(List[int], kwargs["height"])
        width: List[int] = cast(List[int], kwargs["width"])
        return self.compute_anomaly_map(distribution, height, width)


class CflowModel(nn.Module):
    """CFLOW: Conditional Normalizing Flows."""

    def __init__(self, hparams: Union[DictConfig, ListConfig]):
        super().__init__()

        self.backbone = getattr(torchvision.models, hparams.model.backbone)
        self.fiber_batch_size = hparams.dataset.fiber_batch_size
        self.condition_vector: int = hparams.model.condition_vector
        self.dec_arch = hparams.model.decoder
        self.pool_layers = hparams.model.layers

        self.encoder = FeatureExtractor(backbone=self.backbone(pretrained=True), layers=self.pool_layers)
        self.pool_dims = self.encoder.out_dims
        permute_soft = hparams.model.soft_permutation
        self.decoders = nn.ModuleList(
            [
<<<<<<< HEAD
                cflow_head(  # type: ignore # pylint:disable=too-many-function-args
                    self.condition_vector,
                    hparams.model.coupling_blocks,
                    hparams.model.clamp_alpha,
                    pool_dim,
                    permute_soft,
=======
                cflow_head(
                    condition_vector=self.condition_vector,
                    coupling_blocks=hparams.model.coupling_blocks,
                    clamp_alpha=hparams.model.clamp_alpha,
                    n_features=pool_dim,
                    permute_soft=hparams.model.soft_permutation,
>>>>>>> 97734af0
                )
                for pool_dim in self.pool_dims
            ]
        )

        # encoder model is fixed
        for parameters in self.encoder.parameters():
            parameters.requires_grad = False

        self.anomaly_map_generator = AnomalyMapGenerator(
            image_size=tuple(hparams.model.input_size), pool_layers=self.pool_layers
        )

    def forward(self, images):
        """Forward-pass images into the network to extract encoder features and compute probability.

        Args:
          images: Batch of images.

        Returns:
          Predicted anomaly maps.

        """

        self.encoder.eval()
        self.decoders.eval()
        with torch.no_grad():
            activation = self.encoder(images)

        distribution = [torch.Tensor(0).to(images.device) for _ in self.pool_layers]

        height: List[int] = []
        width: List[int] = []
        for layer_idx, layer in enumerate(self.pool_layers):
            encoder_activations = activation[layer]  # BxCxHxW

            batch_size, dim_feature_vector, im_height, im_width = encoder_activations.size()
            image_size = im_height * im_width
            embedding_length = batch_size * image_size  # number of rows in the conditional vector

            height.append(im_height)
            width.append(im_width)
            # repeats positional encoding for the entire batch 1 C H W to B C H W
            pos_encoding = einops.repeat(
                positional_encoding_2d(self.condition_vector, im_height, im_width).unsqueeze(0),
                "b c h w-> (tile b) c h w",
                tile=batch_size,
            ).to(images.device)
            c_r = einops.rearrange(pos_encoding, "b c h w -> (b h w) c")  # BHWxP
            e_r = einops.rearrange(encoder_activations, "b c h w -> (b h w) c")  # BHWxC
            decoder = self.decoders[layer_idx].to(images.device)

            # Sometimes during validation, the last batch E / N is not a whole number. Hence we need to add 1.
            # It is assumed that during training that E / N is a whole number as no errors were discovered during
            # testing. In case it is observed in the future, we can use only this line and ensure that FIB is at
            # least 1 or set `drop_last` in the dataloader to drop the last non-full batch.
            fiber_batches = embedding_length // self.fiber_batch_size + int(
                embedding_length % self.fiber_batch_size > 0
            )

            for batch_num in range(fiber_batches):  # per-fiber processing
                if batch_num < (fiber_batches - 1):
                    idx = torch.arange(batch_num * self.fiber_batch_size, (batch_num + 1) * self.fiber_batch_size)
                else:  # When non-full batch is encountered batch_num+1 * N will go out of bounds
                    idx = torch.arange(batch_num * self.fiber_batch_size, embedding_length)
                c_p = c_r[idx]  # NxP
                e_p = e_r[idx]  # NxC
                # decoder returns the transformed variable z and the log Jacobian determinant
                with torch.no_grad():
                    p_u, log_jac_det = decoder(e_p, [c_p])
                #
                decoder_log_prob = get_logp(dim_feature_vector, p_u, log_jac_det)
                log_prob = decoder_log_prob / dim_feature_vector  # likelihood per dim
                distribution[layer_idx] = torch.cat((distribution[layer_idx], log_prob))

        output = self.anomaly_map_generator(distribution=distribution, height=height, width=width)
        self.decoders.train()

        return output.to(images.device)


class CflowLightning(AnomalyModule):
    """PL Lightning Module for the CFLOW algorithm."""

    def __init__(self, hparams):
        super().__init__(hparams)

        self.model: CflowModel = CflowModel(hparams)
        self.loss_val = 0
        self.automatic_optimization = False

    def configure_callbacks(self):
        """Configure model-specific callbacks."""
        early_stopping = EarlyStopping(
            monitor=self.hparams.model.early_stopping.metric,
            patience=self.hparams.model.early_stopping.patience,
            mode=self.hparams.model.early_stopping.mode,
        )
        return [early_stopping]

    def configure_optimizers(self) -> torch.optim.Optimizer:
        """Configures optimizers for each decoder.

        Returns:
            Optimizer: Adam optimizer for each decoder
        """
        decoders_parameters = []
        for decoder_idx in range(len(self.model.pool_layers)):
            decoders_parameters.extend(list(self.model.decoders[decoder_idx].parameters()))

        optimizer = optim.Adam(
            params=decoders_parameters,
            lr=self.hparams.model.lr,
        )
        return optimizer

    def training_step(self, batch, _):  # pylint: disable=arguments-differ
        """Training Step of CFLOW.

        For each batch, decoder layers are trained with a dynamic fiber batch size.
        Training step is performed manually as multiple training steps are involved
            per batch of input images

        Args:
          batch: Input batch
          _: Index of the batch.

        Returns:
          Loss value for the batch

        """
        opt = self.optimizers()
        self.model.encoder.eval()

        images = batch["image"]
        activation = self.model.encoder(images)
        avg_loss = torch.zeros([1], dtype=torch.float64).to(images.device)

        height = []
        width = []
        for layer_idx, layer in enumerate(self.model.pool_layers):
            encoder_activations = activation[layer].detach()  # BxCxHxW

            batch_size, dim_feature_vector, im_height, im_width = encoder_activations.size()
            image_size = im_height * im_width
            embedding_length = batch_size * image_size  # number of rows in the conditional vector

            height.append(im_height)
            width.append(im_width)
            # repeats positional encoding for the entire batch 1 C H W to B C H W
            pos_encoding = einops.repeat(
                positional_encoding_2d(self.model.condition_vector, im_height, im_width).unsqueeze(0),
                "b c h w-> (tile b) c h w",
                tile=batch_size,
            ).to(images.device)
            c_r = einops.rearrange(pos_encoding, "b c h w -> (b h w) c")  # BHWxP
            e_r = einops.rearrange(encoder_activations, "b c h w -> (b h w) c")  # BHWxC
            perm = torch.randperm(embedding_length)  # BHW
            decoder = self.model.decoders[layer_idx].to(images.device)

            fiber_batches = embedding_length // self.model.fiber_batch_size  # number of fiber batches
            assert fiber_batches > 0, "Make sure we have enough fibers, otherwise decrease N or batch-size!"

            for batch_num in range(fiber_batches):  # per-fiber processing
                opt.zero_grad()
                if batch_num < (fiber_batches - 1):
                    idx = torch.arange(
                        batch_num * self.model.fiber_batch_size, (batch_num + 1) * self.model.fiber_batch_size
                    )
                else:  # When non-full batch is encountered batch_num * N will go out of bounds
                    idx = torch.arange(batch_num * self.model.fiber_batch_size, embedding_length)
                # get random vectors
                c_p = c_r[perm[idx]]  # NxP
                e_p = e_r[perm[idx]]  # NxC
                # decoder returns the transformed variable z and the log Jacobian determinant
                p_u, log_jac_det = decoder(e_p, [c_p])
                #
                decoder_log_prob = get_logp(dim_feature_vector, p_u, log_jac_det)
                log_prob = decoder_log_prob / dim_feature_vector  # likelihood per dim
                loss = -F.logsigmoid(log_prob)
                self.manual_backward(loss.mean())
                opt.step()
                avg_loss += loss.sum()

        return {"loss": avg_loss}

    def validation_step(self, batch, _):  # pylint: disable=arguments-differ
        """Validation Step of CFLOW.

            Similar to the training step, encoder features
            are extracted from the CNN for each batch, and anomaly
            map is computed.

        Args:
          batch: Input batch
          _: Index of the batch.

        Returns:
          Dictionary containing images, anomaly maps, true labels and masks.
          These are required in `validation_epoch_end` for feature concatenation.

        """
        batch["anomaly_maps"] = self.model(batch["image"])

        return batch<|MERGE_RESOLUTION|>--- conflicted
+++ resolved
@@ -139,24 +139,14 @@
 
         self.encoder = FeatureExtractor(backbone=self.backbone(pretrained=True), layers=self.pool_layers)
         self.pool_dims = self.encoder.out_dims
-        permute_soft = hparams.model.soft_permutation
         self.decoders = nn.ModuleList(
             [
-<<<<<<< HEAD
-                cflow_head(  # type: ignore # pylint:disable=too-many-function-args
-                    self.condition_vector,
-                    hparams.model.coupling_blocks,
-                    hparams.model.clamp_alpha,
-                    pool_dim,
-                    permute_soft,
-=======
                 cflow_head(
                     condition_vector=self.condition_vector,
                     coupling_blocks=hparams.model.coupling_blocks,
                     clamp_alpha=hparams.model.clamp_alpha,
                     n_features=pool_dim,
                     permute_soft=hparams.model.soft_permutation,
->>>>>>> 97734af0
                 )
                 for pool_dim in self.pool_dims
             ]
